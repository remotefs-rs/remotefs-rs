[package]
authors = ["Christian Visintin <christian.visintin1997@gmail.com>"]
categories = ["network-programming"]
description = "a client library to work with all file transfer protocols"
documentation = "https://docs.rs/remotefs"
edition = "2021"
homepage = "https://veeso.github.io/remotefs/"
include = ["src/**/*", "LICENSE", "README.md", "CHANGELOG.md"]
keywords = ["scp-client", "sftp-client", "ftp-client", "s3-client"]
license = "MIT"
name = "remotefs"
readme = "README.md"
<<<<<<< HEAD
repository = "https://github.com/veeso/remotefs-rs"
version = "0.1.1"
=======
repository = "https://github.com/veeso/remotefs"
version = "0.2.0"
>>>>>>> db752899

[dependencies]
chrono = "^0.4.19"
log = "^0.4.14"
thiserror = "^1.0.0"
wildmatch = { version = "^2.0.0", optional = true }

[dev-dependencies]
env_logger = "^0.9.0"
pretty_assertions = "^1.0.0"
tempfile = "^3.2.0"

[features]
default = [ "find" ]
# misc
find = [ "wildmatch" ]
no-log = [ "log/max_level_off" ]
# tests
github-actions = []<|MERGE_RESOLUTION|>--- conflicted
+++ resolved
@@ -10,13 +10,8 @@
 license = "MIT"
 name = "remotefs"
 readme = "README.md"
-<<<<<<< HEAD
 repository = "https://github.com/veeso/remotefs-rs"
-version = "0.1.1"
-=======
-repository = "https://github.com/veeso/remotefs"
 version = "0.2.0"
->>>>>>> db752899
 
 [dependencies]
 chrono = "^0.4.19"
