//! ## Fs
//!
//! `fs` is the module which provides remote file system entities

/**
 * MIT License
 *
 * remotefs - Copyright (c) 2021 Christian Visintin
 *
 * Permission is hereby granted, free of charge, to any person obtaining a copy
 * of this software and associated documentation files (the "Software"), to deal
 * in the Software without restriction, including without limitation the rights
 * to use, copy, modify, merge, publish, distribute, sublicense, and/or sell
 * copies of the Software, and to permit persons to whom the Software is
 * furnished to do so, subject to the following conditions:
 *
 * The above copyright notice and this permission notice shall be included in all
 * copies or substantial portions of the Software.
 *
 * THE SOFTWARE IS PROVIDED "AS IS", WITHOUT WARRANTY OF ANY KIND, EXPRESS OR
 * IMPLIED, INCLUDING BUT NOT LIMITED TO THE WARRANTIES OF MERCHANTABILITY,
 * FITNESS FOR A PARTICULAR PURPOSE AND NONINFRINGEMENT. IN NO EVENT SHALL THE
 * AUTHORS OR COPYRIGHT HOLDERS BE LIABLE FOR ANY CLAIM, DAMAGES OR OTHER
 * LIABILITY, WHETHER IN AN ACTION OF CONTRACT, TORT OR OTHERWISE, ARISING FROM,
 * OUT OF OR IN CONNECTION WITH THE SOFTWARE OR THE USE OR OTHER DEALINGS IN THE
 * SOFTWARE.
 */
// -- local
// -- ext
use std::io;
use std::io::{Read, Write};
use std::path::{Path, PathBuf};
#[cfg(feature = "find")]
use wildmatch::WildMatch;
// -- modules
mod errors;
mod file;
pub mod stream;
mod welcome;

// -- export
pub use errors::{RemoteError, RemoteErrorType, RemoteResult};
pub use file::{File, FileType, Metadata, UnixPex, UnixPexClass};
pub use stream::{ReadStream, WriteStream};
pub use welcome::Welcome;

/// Defines the methods which must be implemented in order to setup a Remote file system
pub trait RemoteFs {
    /// Connect to the remote server and authenticate.
    /// Can return banner / welcome message on success.
    /// If client has already established connection, then `AlreadyConnected` error is returned.
    fn connect(&self) -> RemoteResult<Welcome>;

    /// Disconnect from the remote server
    fn disconnect(&self) -> RemoteResult<()>;

    /// Gets whether the client is connected to remote
    fn is_connected(&self) -> bool;

    /// Get working directory
    fn pwd(&self) -> RemoteResult<PathBuf>;

    /// Change working directory.
    /// Returns the realpath of new directory
    fn change_dir(&self, dir: &Path) -> RemoteResult<PathBuf>;

    /// List directory entries at specified `path`
    fn list_dir(&self, path: &Path) -> RemoteResult<Vec<File>>;

    /// Stat file at specified `path` and return Entry
    fn stat(&self, path: &Path) -> RemoteResult<File>;

<<<<<<< HEAD
    /// Set metadata for file at specifieed `path`
    fn setstat(&self, path: &Path, metadata: Metadata) -> RemoteResult<()>;
=======
    /// Set metadata for file at specified `path`
    fn setstat(&mut self, path: &Path, metadata: Metadata) -> RemoteResult<()>;
>>>>>>> d558eecd

    /// Returns whether file at specified `path` exists.
    fn exists(&self, path: &Path) -> RemoteResult<bool>;

    /// Remove file at specified `path`.
    /// Fails if is not a file or doesn't exist
    fn remove_file(&self, path: &Path) -> RemoteResult<()>;

    /// Remove directory at specified `path`
    /// Directory is removed only if empty
    fn remove_dir(&self, path: &Path) -> RemoteResult<()>;

    /// Removes a directory at this path, after removing all its contents. **Use carefully!**
    ///
    /// If path is a `File`, file is removed anyway, as it was a file (after all, directories are files!)
    ///
    /// This function does not follow symbolic links and it will simply remove the symbolic link itself.
    ///
    /// ### Default implementation
    ///
    /// By default this method will combine `remove_file` and `remove_file` to remove all the content.
    /// Implement this method when there is a faster way to achieve this
    fn remove_dir_all(&self, path: &Path) -> RemoteResult<()> {
        if self.is_connected() {
            let path = crate::utils::path::absolutize(&self.pwd()?, path);
            debug!("Removing {}...", path.display());
            let entry = self.stat(path.as_path())?;
            if entry.is_dir() {
                // list dir
                debug!(
                    "{} is a directory; removing all directory entries",
                    entry.name()
                );
                let directory_content = self.list_dir(entry.path())?;
                for entry in directory_content.iter() {
                    self.remove_dir_all(entry.path())?;
                }
                trace!(
                    "Removed all files in {}; removing directory",
                    entry.path().display()
                );
                self.remove_dir(entry.path())
            } else {
                self.remove_file(entry.path())
            }
        } else {
            Err(RemoteError::new(RemoteErrorType::NotConnected))
        }
    }

    /// Create a directory at `path` with specified mode.
    fn create_dir(&self, path: &Path, mode: UnixPex) -> RemoteResult<()>;

    /// Create a symlink at `path` pointing at `target`
    fn symlink(&self, path: &Path, target: &Path) -> RemoteResult<()>;

    /// Copy `src` to `dest`
    fn copy(&self, src: &Path, dest: &Path) -> RemoteResult<()>;

    /// move file/directory from `src` to `dest`
    fn mov(&self, src: &Path, dest: &Path) -> RemoteResult<()>;

    /// Execute a command on remote host if supported by host.
    /// Returns command exit code and output (stdout)
    fn exec(&self, cmd: &str) -> RemoteResult<(u32, String)>;

    /// Open file at `path` for appending data.
    /// If the file doesn't exist, the file is created.
    ///
    /// ### ⚠️ Warning
    ///
    /// metadata should be the same of the local file.
    /// In some protocols, such as `scp` the `size` field is used to define the transfer size (required by the protocol)
    fn append(&self, path: &Path, metadata: &Metadata) -> RemoteResult<WriteStream>;

    /// Create file at path for write.
    /// If the file already exists, its content will be overwritten
    ///
    /// ### ⚠️ Warning
    ///
    /// metadata should be the same of the local file.
    /// In some protocols, such as `scp` the `size` field is used to define the transfer size (required by the protocol)
    fn create(&self, path: &Path, metadata: &Metadata) -> RemoteResult<WriteStream>;

    /// Open file at specified path for read.
    fn open(&self, path: &Path) -> RemoteResult<ReadStream>;

    /// Finalize `create_file` and `append_file` methods.
    /// This method must be implemented only if necessary; in case you don't need it, just return `Ok(())`
    /// The purpose of this method is to finalize the connection with the peer when writing data.
    /// This is necessary for some protocols such as FTP.
    /// You must call this method each time you want to finalize the write of the remote file.
    ///
    /// ### Default implementation
    ///
    /// By default this function returns already `Ok(())`
    fn on_written(&self, _writable: WriteStream) -> RemoteResult<()> {
        Ok(())
    }

    /// Finalize `open_file` method.
    /// This method must be implemented only if necessary; in case you don't need it, just return `Ok(())`
    /// The purpose of this method is to finalize the connection with the peer when reading data.
    /// This might be necessary for some protocols.
    /// You must call this method each time you want to finalize the read of the remote file.
    ///
    /// ### Default implementation
    ///
    /// By default this function returns already `Ok(())`
    fn on_read(&self, _readable: ReadStream) -> RemoteResult<()> {
        Ok(())
    }

    /// Blocking implementation of `append`
    /// This method **SHOULD** be implemented **ONLY** when streams are not supported by the current file transfer.
    /// The developer using the client should FIRST try with `create` followed by `on_written`
    /// If the function returns error of kind `UnsupportedFeature`, then he should call this function.
    /// In case of success, returns the amount of bytes written to the remote file
    ///
    /// ### Default implementation
    ///
    /// By default this function uses the streams function to copy content from reader to writer
    fn append_file(
        &self,
        path: &Path,
        metadata: &Metadata,
        mut reader: Box<dyn Read>,
    ) -> RemoteResult<u64> {
        if self.is_connected() {
            trace!("Opened remote file");
            let mut stream = self.append(path, metadata)?;
            let sz = io::copy(&mut reader, &mut stream)
                .map_err(|e| RemoteError::new_ex(RemoteErrorType::ProtocolError, e.to_string()))?;
            self.on_written(stream)?;
            trace!("Written {} bytes to destination", sz);
            Ok(sz)
        } else {
            Err(RemoteError::new(RemoteErrorType::NotConnected))
        }
    }

    /// Blocking implementation of `create`
    /// This method SHOULD be implemented ONLY when streams are not supported by the current file transfer.
    /// The developer using the client should FIRST try with `create` followed by `on_written`
    /// If the function returns error of kind `UnsupportedFeature`, then he should call this function.
    /// In case of success, returns the amount of bytes written to the remote file
    ///
    /// ### Default implementation
    ///
    /// By default this function uses the streams function to copy content from reader to writer
    fn create_file(
        &self,
        path: &Path,
        metadata: &Metadata,
        mut reader: Box<dyn Read>,
    ) -> RemoteResult<u64> {
        if self.is_connected() {
            let mut stream = self.create(path, metadata)?;
            trace!("Opened remote file");
            let sz = io::copy(&mut reader, &mut stream)
                .map_err(|e| RemoteError::new_ex(RemoteErrorType::ProtocolError, e.to_string()))?;
            self.on_written(stream)?;
            trace!("Written {} bytes to destination", sz);
            Ok(sz)
        } else {
            Err(RemoteError::new(RemoteErrorType::NotConnected))
        }
    }

    /// Blocking implementation of `open`
    /// This method SHOULD be implemented ONLY when streams are not supported by the current file transfer.
    /// (since it would work thanks to the default implementation)
    /// The developer using the client should FIRST try with `open` followed by `on_sent`
    /// If the function returns error of kind `UnsupportedFeature`, then he should call this function.
    /// In case of success, returns the amount of bytes written to the local stream
    ///
    /// ### Default implementation
    ///
    /// By default this function uses the streams function to copy content from reader to writer
    fn open_file(&self, src: &Path, mut dest: Box<dyn Write + Send>) -> RemoteResult<u64> {
        if self.is_connected() {
            let mut stream = self.open(src)?;
            trace!("File opened");
            let sz = io::copy(&mut stream, &mut dest)
                .map_err(|e| RemoteError::new_ex(RemoteErrorType::ProtocolError, e.to_string()))?;
            self.on_read(stream)?;
            trace!("Copied {} bytes to destination", sz);
            Ok(sz)
        } else {
            Err(RemoteError::new(RemoteErrorType::NotConnected))
        }
    }

    /// Find files from current directory (in all subdirectories) whose name matches the provided search
    /// Search supports wildcards ('?', '*')
    #[cfg(feature = "find")]
    fn find(&self, search: &str) -> RemoteResult<Vec<File>> {
        match self.is_connected() {
            true => {
                // Starting from current directory, iter dir
                match self.pwd() {
                    Ok(p) => self.iter_search(p.as_path(), &WildMatch::new(search)),
                    Err(err) => Err(err),
                }
            }
            false => Err(RemoteError::new(RemoteErrorType::NotConnected)),
        }
    }

    /// Search recursively in `dir` for file matching the wildcard.
    ///
    /// ### ⚠️ Warning
    ///
    /// NOTE: DON'T RE-IMPLEMENT THIS FUNCTION, unless the file transfer provides a faster way to do so
    /// NOTE: don't call this method from outside; consider it as private
    #[cfg(feature = "find")]
    fn iter_search(&self, dir: &Path, filter: &WildMatch) -> RemoteResult<Vec<File>> {
        let mut drained: Vec<File> = Vec::new();
        // Scan directory
        match self.list_dir(dir) {
            Ok(entries) => {
                /* For each entry:
                - if is dir: call iter_search with `dir`
                    - push `iter_search` result to `drained`
                - if is file: check if it matches `filter`
                    - if it matches `filter`: push to to filter
                */
                for entry in entries.into_iter() {
                    if entry.is_dir() {
                        // If directory name, matches wildcard, push it to drained
                        if filter.matches(entry.name().as_str()) {
                            drained.push(entry.clone());
                        }
                        drained.append(&mut self.iter_search(entry.path(), filter)?);
                    } else if filter.matches(entry.name().as_str()) {
                        drained.push(entry);
                    }
                }
                Ok(drained)
            }
            Err(err) => Err(err),
        }
    }
}

#[cfg(test)]
mod test {

    use super::*;
    use crate::mock::MockRemoteFs;

    #[test]
    fn should_be_able_to_create_trait_object() {
        let _: Box<dyn RemoteFs> = Box::new(MockRemoteFs {});
    }
}<|MERGE_RESOLUTION|>--- conflicted
+++ resolved
@@ -70,13 +70,8 @@
     /// Stat file at specified `path` and return Entry
     fn stat(&self, path: &Path) -> RemoteResult<File>;
 
-<<<<<<< HEAD
-    /// Set metadata for file at specifieed `path`
+    /// Set metadata for file at specified `path`
     fn setstat(&self, path: &Path, metadata: Metadata) -> RemoteResult<()>;
-=======
-    /// Set metadata for file at specified `path`
-    fn setstat(&mut self, path: &Path, metadata: Metadata) -> RemoteResult<()>;
->>>>>>> d558eecd
 
     /// Returns whether file at specified `path` exists.
     fn exists(&self, path: &Path) -> RemoteResult<bool>;
